[build-system]
requires = [
    "setuptools>=42",
    "wheel",
    "ninja",
    "cmake>=3.12"
]
build-backend = "setuptools.build_meta"

[tool.black]
line-length = 88

[tool.isort]
profile = "black"
known_first_party = ["_hydrobricks", "hydrobricks", "hydrobricks.*"]

[tool.pytest.ini_options]
minversion = "6.0"
addopts = ["-ra", "--showlocals", "--strict-markers", "--strict-config"]
xfail_strict = true
filterwarnings = ["error"]
testpaths = ["python/tests"]

[tool.cibuildwheel]
<<<<<<< HEAD
test-requires = "pytest cftime HydroErr numpy pandas pysheds pyyaml StrEnum dask geopandas netCDF4 pyet rasterio rioxarray shapely xarray xarray-spatial"
=======
test-requires = [
    "pytest",
    "cftime",
    "HydroErr",
    "numpy",
    "pandas",
    "pyyaml",
    "StrEnum",
    "dask",
    "geopandas",
    "netCDF4",
    "pyet",
    "rasterio",
    "rioxarray",
    "shapely",
    "xarray",
    "xarray-spatial",
]
>>>>>>> 09ea39a2
test-command = "pytest {project}/python/tests"
test-extras = "test"
archs = ["auto64"]
skip = ["*musllinux*", "cp37-*", "cp38-*", "cp313-*", "pp*"]
manylinux-x86_64-image = "manylinux_2_28"
manylinux-aarch64-image = "manylinux_2_28"
manylinux-ppc64le-image = "manylinux_2_28"
manylinux-s390x-image = "manylinux_2_28"
manylinux-pypy_x86_64-image = "manylinux_2_28"
manylinux-pypy_aarch64-image = "manylinux_2_28"
environment = {VCPKG_LIBRARY_LINKAGE="static"}
build-verbosity = 1

[tool.cibuildwheel.linux]
before-all = [ # Independent of Python version
    # Install system dependencies
    "yum install -y epel-release",
    "yum install -y perl perl-core perl-IPC-Cmd perl-Digest-SHA hdf5-devel",
    # Install vcpkg
    "git clone https://github.com/microsoft/vcpkg.git",
    "cd vcpkg",
    "./bootstrap-vcpkg.sh",
    "export VCPKG_ROOT=$PWD",
    "export PATH=$VCPKG_ROOT:$PATH",
    "cd ..",
    # Install vcpkg dependencies
    "export VCPKG_LIBRARY_LINKAGE=static",
    "vcpkg install",
]
before-build = [ # Depends on Python version
    "pip install cmake",
]

[tool.cibuildwheel.windows]
before-all = [ # Independent of Python version
    # Install vcpkg
    "git clone https://github.com/microsoft/vcpkg.git",
    "cd vcpkg",
    ".\\bootstrap-vcpkg.bat",
    "set VCPKG_ROOT=%cd%",
    "set PATH=%VCPKG_ROOT%;%PATH%",
    "cd ..",
    # Install vcpkg dependencies
    "set VCPKG_LIBRARY_LINKAGE=static",
    "vcpkg install",
]
before-build = [ # Depends on Python version
    "pip install cmake",
]

[tool.cibuildwheel.macos]
before-all = [ # Independent of Python version
    # Install system dependencies
    "brew install hdf5",
    # Install vcpkg
    "git clone https://github.com/microsoft/vcpkg.git",
    "cd vcpkg",
    "./bootstrap-vcpkg.sh",
    "export VCPKG_ROOT=$PWD",
    "export PATH=$VCPKG_ROOT:$PATH",
    "cd ..",
    # Install vcpkg dependencies
    "export VCPKG_LIBRARY_LINKAGE=static",
    "vcpkg install",
]
before-build = [  # Depends on Python version
    "pip install cmake",
]<|MERGE_RESOLUTION|>--- conflicted
+++ resolved
@@ -22,9 +22,6 @@
 testpaths = ["python/tests"]
 
 [tool.cibuildwheel]
-<<<<<<< HEAD
-test-requires = "pytest cftime HydroErr numpy pandas pysheds pyyaml StrEnum dask geopandas netCDF4 pyet rasterio rioxarray shapely xarray xarray-spatial"
-=======
 test-requires = [
     "pytest",
     "cftime",
@@ -43,7 +40,6 @@
     "xarray",
     "xarray-spatial",
 ]
->>>>>>> 09ea39a2
 test-command = "pytest {project}/python/tests"
 test-extras = "test"
 archs = ["auto64"]
