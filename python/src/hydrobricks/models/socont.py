from .model import Model


class Socont(Model):
    """Socont model implementation"""

    def __init__(self, name='socont', **kwargs):
        super().__init__(name=name, **kwargs)

        # Default options
<<<<<<< HEAD
        self.soil_storage_nb = 1
        self.surface_runoff = 'socont_runoff'
        self.snow_melt_process = 'melt:degree_day'

        self._add_allowed_kwargs(['soil_storage_nb', 'surface_runoff',
                                  'snow_melt_process'])
        self._validate_kwargs(kwargs)
        self._set_options(kwargs)

        try:
            if not self.settings.generate_socont_structure(
                    self.land_cover_types, self.land_cover_names,
                    self.soil_storage_nb, self.surface_runoff,
                    self.snow_melt_process):
                raise RuntimeError('Socont model initialization failed.')
=======
        self.options['soil_storage_nb'] = 1
        self.options['surface_runoff'] = 'socont_runoff'
        self.options['snow_melt_process'] = 'melt:degree_day'
        self.allowed_land_cover_types = ['ground', 'glacier']

        self._set_options(kwargs)

        try:
            self._define_structure()
            self._generate_structure()
            self._define_parameter_aliases()
            self._define_parameter_constraints()
>>>>>>> 73b27062

        except RuntimeError as err:
            raise RuntimeError(f'Socont model initialization raised '
                               f'an exception: {err}')

<<<<<<< HEAD
    def generate_parameters(self):
        ps = ParameterSet()

        ps.define_parameter(
            component='snow_rain_transition', name='transition_start', unit='°C',
            aliases=['prec_t_start'], min_value=-2, max_value=2, default_value=0,
            mandatory=False)

        ps.define_parameter(
            component='snow_rain_transition', name='transition_end', unit='°C',
            aliases=['prec_t_end'], min_value=0, max_value=4, default_value=2,
            mandatory=False)

        if self.snow_melt_process == 'melt:degree_day':
            ps.define_parameter(
                component='snowpack', name='degree_day_factor', unit='mm/d/°C',
                aliases=['a_snow'], min_value=2, max_value=12, mandatory=True)
        elif self.snow_melt_process == 'melt:radiation':
            # This melt factor parameter is initialized on the snow but applied to both snow and ice (debris-covered or clean).
            ps.define_parameter(
                component='snowpack', name='melt_factor', unit='mm/d/°C',
                aliases=['mf'], min_value=0, max_value=12, mandatory=True)
            ps.define_parameter(
                component='snowpack', name='radiation_coefficient', unit='m2/W*mm/d/°C',
                aliases=['r_snow'], min_value=0, max_value=1, mandatory=True)

        ps.define_parameter(
            component='snowpack', name='melting_temperature', unit='°C',
            aliases=['melt_t_snow'], min_value=0, max_value=5, default_value=0,
            mandatory=False)

        i_glacier = 0
        has_glacier = False
        for cover_type, cover_name in zip(self.land_cover_types, self.land_cover_names):
            if cover_type == 'glacier':
                has_glacier = True
                if self.snow_melt_process == 'melt:degree_day':
                    a_aliases = ['a_ice']
                elif self.snow_melt_process == 'melt:radiation':
                    r_aliases = ['r_ice']
                t_aliases = ['melt_t_ice']
                if self.land_cover_types.count('glacier') > 1:
                    i_glacier += 1
                    if self.snow_melt_process == 'melt:degree_day':
                        a_aliases = [f'a_ice_{cover_name.replace("-", "_")}',
                                     f'a_ice_{i_glacier}']
                    elif self.snow_melt_process == 'melt:radiation':
                        r_aliases = [f'r_ice_{cover_name.replace("-", "_")}',
                                     f'r_ice_{i_glacier}']
                    t_aliases = [f'melt_t_ice_{cover_name.replace("-", "_")}',
                                 f'melt_t_ice_{i_glacier}']

                if self.snow_melt_process == 'melt:degree_day':
                    ps.define_constraint('a_snow', '<', a_aliases[0])
                ps.define_constraint('k_snow', '<', 'k_ice')

                if self.snow_melt_process == 'melt:radiation':
                    ps.define_constraint('r_snow', '<', r_aliases[0])

                if self.snow_melt_process == 'melt:degree_day':
                    ps.define_parameter(
                        component=cover_name, name='degree_day_factor',
                        unit='mm/d/°C', aliases=a_aliases, min_value=5, max_value=20,
                        mandatory=True)
                elif self.snow_melt_process == 'melt:radiation':
                    ps.define_parameter(
                        component=cover_name, name='radiation_coefficient',
                        unit='m2/W*mm/d/°C', aliases=r_aliases, min_value=0, max_value=1,
                        mandatory=True)

                ps.define_parameter(
                    component=cover_name, name='melting_temperature',
                    unit='°C', aliases=t_aliases, min_value=0, max_value=5,
                    default_value=0, mandatory=False)

        if has_glacier:
            ps.define_parameter(
                component='glacier_area_rain_snowmelt_storage', name='response_factor',
                unit='1/d', aliases=['k_snow'], min_value=0.05, max_value=0.25,
                mandatory=True)

            ps.define_parameter(
                component='glacier_area_icemelt_storage', name='response_factor',
                unit='1/d', aliases=['k_ice'], min_value=0.05, max_value=1,
                mandatory=True)

        if self.surface_runoff == 'socont_runoff':
            ps.define_parameter(
                component='surface_runoff', name='runoff_coefficient', unit='m^(4/3)/s',
                aliases=['beta'], min_value=100, max_value=30000, mandatory=True)
            ps.define_parameter(
                component='surface_runoff', name='slope', unit='°',
                aliases=['J'], min_value=0, max_value=90, mandatory=True)
        elif self.surface_runoff == 'linear_storage':
            ps.define_parameter(
                component='surface_runoff', name='response_factor', unit='1/d',
                aliases=['k_quick'], min_value=0.05, max_value=1, mandatory=True)

        ps.define_parameter(
            component='slow_reservoir', name='capacity', unit='mm', aliases=['A'],
            min_value=10, max_value=3000, mandatory=True)

        ps.define_parameter(
            component='slow_reservoir', name='response_factor', unit='1/d',
            aliases=['k_slow', 'k_slow_1', 'k_slow1'], min_value=0.001, max_value=1,
            mandatory=True)

        if self.soil_storage_nb == 2:
            ps.define_parameter(
                component='slow_reservoir', name='percolation_rate', unit='mm/d',
                aliases=['percol'], min_value=0, max_value=10, mandatory=True)

            ps.define_parameter(
                component='slow_reservoir_2', name='response_factor', unit='1/d',
                aliases=['k_slow_2', 'k_slow2'], min_value=0.001, max_value=1,
                mandatory=True)

            if self.surface_runoff == 'linear_storage':
                ps.define_constraint('k_slow_1', '<', 'k_quick')
                ps.define_constraint('k_slow_2', '<', 'k_quick')
            ps.define_constraint('k_slow_2', '<', 'k_slow_1')

        return ps

    def _set_options(self, kwargs):
        super()._set_options(kwargs)
        if 'soil_storage_nb' in kwargs:
            self.soil_storage_nb = int(kwargs['soil_storage_nb'])
            if self.soil_storage_nb < 1 or self.soil_storage_nb > 2:
                raise ValueError('The option "soil_storage_nb" can only be 1 or 2')
        if 'surface_runoff' in kwargs:
            self.surface_runoff = kwargs['surface_runoff']
        if 'snow_melt_process' in kwargs:
            self.snow_melt_process = kwargs['snow_melt_process']

    def _get_specific_options(self):
        return {
            'soil_storage_nb': self.soil_storage_nb,
            'surface_runoff': self.surface_runoff,
            'snow_melt_process': self.snow_melt_process
        }
=======
    def _define_structure(self):
        # Add surface-related processes
        for cover_type, cover_name in zip(self.land_cover_types, self.land_cover_names):
            if cover_type == 'glacier':
                self.structure[cover_name] = {
                    'attach_to': 'hydro_unit',
                    'kind': 'land_cover',
                    'parameters': {
                        'no_melt_when_snow_cover': True,
                        'infinite_storage': True
                    },
                    'processes': {
                        'outflow_rain_snowmelt': {
                            'kind': 'outflow:direct',
                            'target': 'glacier_area_rain_snowmelt_storage',
                            'instantaneous': True
                        },
                        'melt': {
                            'kind': 'melt:degree_day',
                            'target': 'glacier_area_icemelt_storage',
                            'instantaneous': True
                        }
                    }
                }

        if 'glacier' in self.land_cover_types:
            # Basin storages for contributions from the glacierized area
            self.structure['glacier_area_rain_snowmelt_storage'] = {
                'attach_to': 'sub_basin',
                'kind': 'storage',
                'processes': {
                    'outflow': {
                        'kind': 'outflow:linear',
                        'target': 'outlet'
                    }
                }
            }
            self.structure['glacier_area_icemelt_storage'] = {
                'attach_to': 'sub_basin',
                'kind': 'storage',
                'processes': {
                    'outflow': {
                        'kind': 'outflow:linear',
                        'target': 'outlet'
                    }
                }
            }

        # Infiltration and overflow
        self.structure['ground'] = {
            'attach_to': 'hydro_unit',
            'kind': 'land_cover',
            'processes': {
                'infiltration': {
                    'kind': 'infiltration:socont',
                    'target': 'slow_reservoir'
                },
                'runoff': {
                    'kind': 'outflow:rest_direct',
                    'target': 'surface_runoff'
                }
            }
        }

        # Add other bricks
        self.structure['slow_reservoir'] = {
            'attach_to': 'hydro_unit',
            'kind': 'storage',
            'parameters': {
                'capacity': 200
            },
            'processes': {
                'et': {
                    'kind': 'et:socont'
                },
                'outflow': {
                    'kind': 'outflow:linear',
                    'target': 'outlet'
                },
                'overflow': {
                    'kind': 'overflow',
                    'target': 'outlet'
                }
            }
        }

        if self.options['soil_storage_nb'] == 2:
            print("Using 2 soil storages.")
            self.structure['slow_reservoir']['processes']['percolation'] = {
                'kind': 'outflow:percolation',
                'target': 'slow_reservoir_2'
            }
            self.structure['slow_reservoir_2'] = {
                'attach_to': 'hydro_unit',
                'kind': 'storage',
                'processes': {
                    'outflow': {
                        'kind': 'outflow:linear',
                        'target': 'outlet'
                    }
                }
            }

        # Add surface runoff
        if self.options['surface_runoff'] == 'socont_runoff':
            surface_runoff_kind = 'runoff:socont'
        elif self.options['surface_runoff'] == 'linear_storage':
            print("Using a linear storage for the quick flow.")
            surface_runoff_kind = 'outflow:linear'
        else:
            raise RuntimeError(
                f"The surface runoff option {self.options['surface_runoff']} is "
                f"not recognised in Socont.")

        self.structure['surface_runoff'] = {
            'attach_to': 'hydro_unit',
            'kind': 'storage',
            'processes': {
                'runoff': {
                    'kind': surface_runoff_kind,
                    'target': 'outlet'
                }
            }
        }

    def _define_parameter_aliases(self):
        self.parameter_aliases = {
            'slow_reservoir:capacity': 'A',
            'slow_reservoir:response_factor': ['k_slow', 'k_slow_1', 'k_slow1'],
            'slow_reservoir_2:response_factor': ['k_slow_2', 'k_slow2'],
            'glacier_area_rain_snowmelt_storage:response_factor': 'k_snow',
            'glacier_area_icemelt_storage:response_factor': 'k_ice',
            'surface_runoff:response_factor': 'k_quick'
        }

    def _define_parameter_constraints(self):
        self.parameter_constraints = [
            ['a_snow', '<', 'a_ice'],
            ['k_slow_1', '<', 'k_quick'],
            ['k_slow_2', '<', 'k_quick'],
            ['k_slow_2', '<', 'k_slow_1'],
        ]

    def _set_specific_options(self, kwargs):
        if 'soil_storage_nb' in kwargs:
            self.options['soil_storage_nb'] = int(kwargs['soil_storage_nb'])
            if (self.options['soil_storage_nb'] < 1 or
                    self.options['soil_storage_nb'] > 2):
                raise ValueError('The option "soil_storage_nb" can only be 1 or 2')
>>>>>>> 73b27062
<|MERGE_RESOLUTION|>--- conflicted
+++ resolved
@@ -8,23 +8,6 @@
         super().__init__(name=name, **kwargs)
 
         # Default options
-<<<<<<< HEAD
-        self.soil_storage_nb = 1
-        self.surface_runoff = 'socont_runoff'
-        self.snow_melt_process = 'melt:degree_day'
-
-        self._add_allowed_kwargs(['soil_storage_nb', 'surface_runoff',
-                                  'snow_melt_process'])
-        self._validate_kwargs(kwargs)
-        self._set_options(kwargs)
-
-        try:
-            if not self.settings.generate_socont_structure(
-                    self.land_cover_types, self.land_cover_names,
-                    self.soil_storage_nb, self.surface_runoff,
-                    self.snow_melt_process):
-                raise RuntimeError('Socont model initialization failed.')
-=======
         self.options['soil_storage_nb'] = 1
         self.options['surface_runoff'] = 'socont_runoff'
         self.options['snow_melt_process'] = 'melt:degree_day'
@@ -37,155 +20,11 @@
             self._generate_structure()
             self._define_parameter_aliases()
             self._define_parameter_constraints()
->>>>>>> 73b27062
 
         except RuntimeError as err:
             raise RuntimeError(f'Socont model initialization raised '
                                f'an exception: {err}')
 
-<<<<<<< HEAD
-    def generate_parameters(self):
-        ps = ParameterSet()
-
-        ps.define_parameter(
-            component='snow_rain_transition', name='transition_start', unit='°C',
-            aliases=['prec_t_start'], min_value=-2, max_value=2, default_value=0,
-            mandatory=False)
-
-        ps.define_parameter(
-            component='snow_rain_transition', name='transition_end', unit='°C',
-            aliases=['prec_t_end'], min_value=0, max_value=4, default_value=2,
-            mandatory=False)
-
-        if self.snow_melt_process == 'melt:degree_day':
-            ps.define_parameter(
-                component='snowpack', name='degree_day_factor', unit='mm/d/°C',
-                aliases=['a_snow'], min_value=2, max_value=12, mandatory=True)
-        elif self.snow_melt_process == 'melt:radiation':
-            # This melt factor parameter is initialized on the snow but applied to both snow and ice (debris-covered or clean).
-            ps.define_parameter(
-                component='snowpack', name='melt_factor', unit='mm/d/°C',
-                aliases=['mf'], min_value=0, max_value=12, mandatory=True)
-            ps.define_parameter(
-                component='snowpack', name='radiation_coefficient', unit='m2/W*mm/d/°C',
-                aliases=['r_snow'], min_value=0, max_value=1, mandatory=True)
-
-        ps.define_parameter(
-            component='snowpack', name='melting_temperature', unit='°C',
-            aliases=['melt_t_snow'], min_value=0, max_value=5, default_value=0,
-            mandatory=False)
-
-        i_glacier = 0
-        has_glacier = False
-        for cover_type, cover_name in zip(self.land_cover_types, self.land_cover_names):
-            if cover_type == 'glacier':
-                has_glacier = True
-                if self.snow_melt_process == 'melt:degree_day':
-                    a_aliases = ['a_ice']
-                elif self.snow_melt_process == 'melt:radiation':
-                    r_aliases = ['r_ice']
-                t_aliases = ['melt_t_ice']
-                if self.land_cover_types.count('glacier') > 1:
-                    i_glacier += 1
-                    if self.snow_melt_process == 'melt:degree_day':
-                        a_aliases = [f'a_ice_{cover_name.replace("-", "_")}',
-                                     f'a_ice_{i_glacier}']
-                    elif self.snow_melt_process == 'melt:radiation':
-                        r_aliases = [f'r_ice_{cover_name.replace("-", "_")}',
-                                     f'r_ice_{i_glacier}']
-                    t_aliases = [f'melt_t_ice_{cover_name.replace("-", "_")}',
-                                 f'melt_t_ice_{i_glacier}']
-
-                if self.snow_melt_process == 'melt:degree_day':
-                    ps.define_constraint('a_snow', '<', a_aliases[0])
-                ps.define_constraint('k_snow', '<', 'k_ice')
-
-                if self.snow_melt_process == 'melt:radiation':
-                    ps.define_constraint('r_snow', '<', r_aliases[0])
-
-                if self.snow_melt_process == 'melt:degree_day':
-                    ps.define_parameter(
-                        component=cover_name, name='degree_day_factor',
-                        unit='mm/d/°C', aliases=a_aliases, min_value=5, max_value=20,
-                        mandatory=True)
-                elif self.snow_melt_process == 'melt:radiation':
-                    ps.define_parameter(
-                        component=cover_name, name='radiation_coefficient',
-                        unit='m2/W*mm/d/°C', aliases=r_aliases, min_value=0, max_value=1,
-                        mandatory=True)
-
-                ps.define_parameter(
-                    component=cover_name, name='melting_temperature',
-                    unit='°C', aliases=t_aliases, min_value=0, max_value=5,
-                    default_value=0, mandatory=False)
-
-        if has_glacier:
-            ps.define_parameter(
-                component='glacier_area_rain_snowmelt_storage', name='response_factor',
-                unit='1/d', aliases=['k_snow'], min_value=0.05, max_value=0.25,
-                mandatory=True)
-
-            ps.define_parameter(
-                component='glacier_area_icemelt_storage', name='response_factor',
-                unit='1/d', aliases=['k_ice'], min_value=0.05, max_value=1,
-                mandatory=True)
-
-        if self.surface_runoff == 'socont_runoff':
-            ps.define_parameter(
-                component='surface_runoff', name='runoff_coefficient', unit='m^(4/3)/s',
-                aliases=['beta'], min_value=100, max_value=30000, mandatory=True)
-            ps.define_parameter(
-                component='surface_runoff', name='slope', unit='°',
-                aliases=['J'], min_value=0, max_value=90, mandatory=True)
-        elif self.surface_runoff == 'linear_storage':
-            ps.define_parameter(
-                component='surface_runoff', name='response_factor', unit='1/d',
-                aliases=['k_quick'], min_value=0.05, max_value=1, mandatory=True)
-
-        ps.define_parameter(
-            component='slow_reservoir', name='capacity', unit='mm', aliases=['A'],
-            min_value=10, max_value=3000, mandatory=True)
-
-        ps.define_parameter(
-            component='slow_reservoir', name='response_factor', unit='1/d',
-            aliases=['k_slow', 'k_slow_1', 'k_slow1'], min_value=0.001, max_value=1,
-            mandatory=True)
-
-        if self.soil_storage_nb == 2:
-            ps.define_parameter(
-                component='slow_reservoir', name='percolation_rate', unit='mm/d',
-                aliases=['percol'], min_value=0, max_value=10, mandatory=True)
-
-            ps.define_parameter(
-                component='slow_reservoir_2', name='response_factor', unit='1/d',
-                aliases=['k_slow_2', 'k_slow2'], min_value=0.001, max_value=1,
-                mandatory=True)
-
-            if self.surface_runoff == 'linear_storage':
-                ps.define_constraint('k_slow_1', '<', 'k_quick')
-                ps.define_constraint('k_slow_2', '<', 'k_quick')
-            ps.define_constraint('k_slow_2', '<', 'k_slow_1')
-
-        return ps
-
-    def _set_options(self, kwargs):
-        super()._set_options(kwargs)
-        if 'soil_storage_nb' in kwargs:
-            self.soil_storage_nb = int(kwargs['soil_storage_nb'])
-            if self.soil_storage_nb < 1 or self.soil_storage_nb > 2:
-                raise ValueError('The option "soil_storage_nb" can only be 1 or 2')
-        if 'surface_runoff' in kwargs:
-            self.surface_runoff = kwargs['surface_runoff']
-        if 'snow_melt_process' in kwargs:
-            self.snow_melt_process = kwargs['snow_melt_process']
-
-    def _get_specific_options(self):
-        return {
-            'soil_storage_nb': self.soil_storage_nb,
-            'surface_runoff': self.surface_runoff,
-            'snow_melt_process': self.snow_melt_process
-        }
-=======
     def _define_structure(self):
         # Add surface-related processes
         for cover_type, cover_name in zip(self.land_cover_types, self.land_cover_names):
@@ -334,5 +173,4 @@
             self.options['soil_storage_nb'] = int(kwargs['soil_storage_nb'])
             if (self.options['soil_storage_nb'] < 1 or
                     self.options['soil_storage_nb'] > 2):
-                raise ValueError('The option "soil_storage_nb" can only be 1 or 2')
->>>>>>> 73b27062
+                raise ValueError('The option "soil_storage_nb" can only be 1 or 2')