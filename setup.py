--- conflicted
+++ resolved
@@ -51,12 +51,8 @@
             else:
                 subprocess.check_call(["vcpkg/bootstrap-vcpkg.sh"])
             os.environ["VCPKG_ROOT"] = os.path.abspath("vcpkg")
-<<<<<<< HEAD
-            os.environ["PATH"] = os.pathsep.join([os.environ["VCPKG_ROOT"], os.environ["PATH"]])
-=======
             os.environ["PATH"] = os.pathsep.join([os.environ["VCPKG_ROOT"],
                                                   os.environ["PATH"]])
->>>>>>> d508748f
         else:
             print(f"-- VCPKG_ROOT found: {os.environ['VCPKG_ROOT']}")
 
