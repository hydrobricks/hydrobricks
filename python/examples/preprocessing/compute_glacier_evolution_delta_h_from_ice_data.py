import os.path
import tempfile
import numpy as np
import pandas as pd
from matplotlib import pyplot as plt
from pathlib import Path

import hydrobricks as hb
from hydrobricks.constants import ICE_WE

# Paths
TEST_FILES_DIR = Path(
    os.path.dirname(os.path.realpath(__file__)),
    '..', '..', '..', 'tests', 'files', 'catchments'
)
CATCHMENT_OUTLINE = TEST_FILES_DIR / 'ch_rhone_gletsch' / 'outline.shp'
CATCHMENT_DEM = TEST_FILES_DIR / 'ch_rhone_gletsch' / 'dem.tif'
GLACIER_ICE_THICKNESS = TEST_FILES_DIR / 'ch_rhone_gletsch' / 'glaciers' / 'ice_thickness.tif'

# Create temporary directory
with tempfile.TemporaryDirectory() as tmp_dir_name:
    tmp_dir = tmp_dir_name

os.mkdir(tmp_dir)
working_dir = Path(tmp_dir)

# Prepare catchment data
catchment = hb.Catchment(
    CATCHMENT_OUTLINE,
    land_cover_types=['ground', 'glacier'],
    land_cover_names=['ground', 'glacier']
)
catchment.extract_dem(CATCHMENT_DEM)

# Create elevation bands
<<<<<<< HEAD
if True:
    catchment.create_elevation_bands(method='equal_intervals', distance=100)
else:
    catchment.calculate_daily_potential_radiation(TEST_FILES_DIR, resolution=None)
    catchment.discretize_by(['elevation', 'radiation'],
                             elevation_method='equal_intervals', 
                             elevation_distance=100,
                             min_elevation=1600, max_elevation=3620, 
                             radiation_method='equal_intervals', radiation_distance=65, 
                             min_radiation=0, max_radiation=260)
=======
catchment.create_elevation_bands(
    method='equal_intervals',
    distance=100
)
>>>>>>> 97e01eef

# Glacier evolution
glacier_evolution = hb.preprocessing.GlacierEvolutionDeltaH()
glacier_df = glacier_evolution.compute_initial_ice_thickness(
    catchment,
    ice_thickness=GLACIER_ICE_THICKNESS
)

# It can then optionally be saved as a csv file
glacier_df.to_csv(
    working_dir / 'glacier_profile.csv',
    index=False
)

# The lookup table can be computed and saved as a csv file
glacier_evolution.compute_lookup_table(catchment, update_width=False)
glacier_evolution.save_as_csv(working_dir)

print(f"Files saved to: {working_dir}")

# Load the results from the CSV files
areas_evol = pd.read_csv(
    working_dir / "details_glacier_areas_evolution.csv", header=[0, 1, 2])
we_raw = pd.read_csv(
    working_dir / "details_glacier_we_evolution.csv", header=[0, 1, 2])
init_glacier_df = pd.read_csv(working_dir / "glacier_profile.csv")
init_glacier_df = init_glacier_df.drop(
    init_glacier_df[init_glacier_df["('glacier_area', 'm2')"] == 0].index)

# Group by elevation in case we have radiation / aspect discretization
init_glacier_df = init_glacier_df.groupby("('elevation', 'm')").sum().reset_index()
# Sum of weights (total area per group)
total_area = areas_evol.groupby(axis=1, level=2).sum()
weighted_sum = (we_raw * areas_evol).groupby(axis=1, level=2).sum()
we_evol = (weighted_sum / total_area).fillna(0)
areas_evol = areas_evol.groupby(axis=1, level=2).sum()

# Reproduce the plots from Seibert et al. (2018)
elevation_bands = np.unique(init_glacier_df["('elevation', 'm')"])

# Figure 2b - Absolute glacier volume per elevation band
plt.figure()
for i in range(0, len(areas_evol), 5):  # Grey lines
    volume = areas_evol.iloc[i, :].values * we_evol.iloc[i, :].values / (1000 * ICE_WE)
    plt.plot(volume, elevation_bands, drawstyle="steps-post", color="lightgrey")
for i in range(0, len(areas_evol), 20):  # Black lines
    volume = areas_evol.iloc[i, :].values * we_evol.iloc[i, :].values / (1000 * ICE_WE)
    plt.plot(volume, elevation_bands, drawstyle="steps-post", color="black")
volume = areas_evol.iloc[0, :].values * we_evol.iloc[0, :].values / (1000 * ICE_WE)
plt.plot(volume, elevation_bands, drawstyle="steps-post", color='red')
plt.xlabel('Glacier volume (m³)')
plt.ylabel('Elevation (m a.s.l.)')
plt.xlim(0, )
plt.tight_layout()
plt.show()

# Figure 2b - Absolute glacier volume per elevation band
plt.figure()
for i in range(0, len(areas_evol), 5):  # Grey lines
    thickness = we_evol.iloc[i, :].values / (1000 * ICE_WE)
    plt.plot(thickness, elevation_bands, drawstyle="steps-post", color="lightgrey")
for i in range(0, len(areas_evol), 20):  # Black lines
    thickness = we_evol.iloc[i, :].values / (1000 * ICE_WE)
    plt.plot(thickness, elevation_bands, drawstyle="steps-post", color="black")
thickness = we_evol.iloc[0, :].values / (1000 * ICE_WE)
plt.plot(thickness, elevation_bands, drawstyle="steps-post", color='red')
plt.xlabel('Glacier thickness (m)')
plt.ylabel('Elevation (m a.s.l.)')
plt.xlim(0, )
plt.tight_layout()
plt.show()

# Similar to Figure 2b but with glacier area
plt.figure()
for i in range(0, len(areas_evol), 5):  # Grey lines
    area = areas_evol.iloc[i, :].values
    plt.plot(area, elevation_bands, drawstyle="steps-post", color="lightgrey")
for i in range(0, len(areas_evol), 20):  # Black lines
    area = areas_evol.iloc[i, :].values
    plt.plot(area, elevation_bands, drawstyle="steps-post", color="black")
plt.plot(init_glacier_df["('glacier_area', 'm2')"], elevation_bands,
         drawstyle="steps-post", color='red')
plt.xlabel('Glacier area (scaled) (m²)')
plt.ylabel('Elevation (m a.s.l.)')
plt.xlim(0, )
plt.tight_layout()
plt.show()

# Figure 2c - Relative glacier area per elevation band as relative fraction of the
# initial glacier area of the elevation interval.
plt.figure()
for i in range(0, len(areas_evol), 5):  # Grey lines
    area = areas_evol.iloc[i, :].values
    ratio = area / init_glacier_df["('glacier_area', 'm2')"]
    plt.plot(ratio, elevation_bands,
             drawstyle="steps-post", color="lightgrey")
for i in range(0, len(areas_evol), 20):  # Black lines
    area = areas_evol.iloc[i, :].values
    ratio = area / init_glacier_df["('glacier_area', 'm2')"]
    ratio[np.isnan(ratio) | np.isinf(ratio)] = 0
    plt.plot(ratio, elevation_bands,
             drawstyle="steps-post", color="black")
plt.xlabel('Glacier area (scaled) / Glacier initial area (-)')
plt.ylabel('Elevation (m a.s.l.)')
plt.xlim(0, )
plt.tight_layout()
plt.show()

plt.figure()
for i in range(0, len(areas_evol), 1):  # Grey lines
    volume = np.sum(areas_evol.iloc[i, :].values * we_evol.iloc[i, :].values / (1000 * ICE_WE))
    plt.plot(i, volume, color="black", marker='o')
plt.xlabel('Increment')
plt.ylabel('Glacier volume (m³)')

plt.figure()
for i in range(0, len(areas_evol), 1):  # Grey lines
    thickness = np.mean(we_evol.iloc[i, :].values)
    plt.plot(i, thickness, color="lightgrey", marker='o')
plt.xlabel('Increment')
plt.ylabel('Glacier thickness (m)')
plt.figure()

for i in range(0, len(areas_evol), 1):  # Grey lines
    areas = np.sum(areas_evol.iloc[i, :].values)
    plt.plot(i, areas, color="lightgrey", marker='o')
plt.xlabel('Increment')
plt.ylabel('Glacier area (scaled) (m²)')
#plt.xlim(0, )
plt.tight_layout()
plt.show()<|MERGE_RESOLUTION|>--- conflicted
+++ resolved
@@ -33,7 +33,6 @@
 catchment.extract_dem(CATCHMENT_DEM)
 
 # Create elevation bands
-<<<<<<< HEAD
 if True:
     catchment.create_elevation_bands(method='equal_intervals', distance=100)
 else:
@@ -44,12 +43,6 @@
                              min_elevation=1600, max_elevation=3620, 
                              radiation_method='equal_intervals', radiation_distance=65, 
                              min_radiation=0, max_radiation=260)
-=======
-catchment.create_elevation_bands(
-    method='equal_intervals',
-    distance=100
-)
->>>>>>> 97e01eef
 
 # Glacier evolution
 glacier_evolution = hb.preprocessing.GlacierEvolutionDeltaH()
