
# Project name
project(core)


##### SOURCE FILES

file(GLOB_RECURSE src_app_h ${CMAKE_SOURCE_DIR}/core/src/app/*.h)
file(GLOB_RECURSE src_app_cpp ${CMAKE_SOURCE_DIR}/core/src/app/*.cpp)

list(APPEND src_app ${src_app_h})
list(APPEND src_app ${src_app_cpp})

list(REMOVE_DUPLICATES src_app)

include(${CMAKE_SOURCE_DIR}/build/cmake/hydrobricks_core_source.cmake)


##### LIBRARIES

# Own libraries
add_library(core STATIC ${src_core})


#### DECLARE EXECUTABLE

if (WIN32)
    add_executable(hydrobricks-cli WIN32 ${src_app})
elseif (UNIX AND NOT APPLE)
    add_executable(hydrobricks-cli ${src_app})
elseif (APPLE)
    add_executable(hydrobricks-cli MACOSX_BUNDLE ${src_app})
else (WIN32)
    add_executable(hydrobricks-cli ${src_app})
endif (WIN32)


##### DEFINITIONS

# Specific definitions
set_target_properties(core PROPERTIES COMPILE_DEFINITIONS "wxUSE_GUI=0")

if (MSVC)
    set_target_properties(hydrobricks-cli PROPERTIES LINK_FLAGS "/SUBSYSTEM:CONSOLE")
    #set_target_properties(hydrobricks-cli PROPERTIES COMPILE_DEFINITIONS "wxUSE_GUI=0; _CONSOLE")
    set_target_properties(hydrobricks-cli PROPERTIES COMPILE_DEFINITIONS "wxUSE_GUI=0")
else (MSVC)
    set_target_properties(hydrobricks-cli PROPERTIES COMPILE_DEFINITIONS "wxUSE_GUI=0")
endif (MSVC)

if (WIN32)
    add_definitions(-D_CRTDBG_MAP_ALLOC)
endif (WIN32)


##### LINKING

# Link libraries explicitly to not link Google Tests to the main app.
<<<<<<< HEAD
target_link_libraries(core CONAN_PKG::wxbase CONAN_PKG::netcdf CONAN_PKG::yaml-cpp
        #CONAN_PKG::expat CONAN_PKG::jbig CONAN_PKG::libcurl CONAN_PKG::libdeflate
        #CONAN_PKG::libjpeg CONAN_PKG::libpng CONAN_PKG::libtiff CONAN_PKG::libwebp
        #CONAN_PKG::openssl CONAN_PKG::xz_utils CONAN_PKG::zlib CONAN_PKG::zstd
        )
=======
target_link_libraries(core CONAN_PKG::wxbase CONAN_PKG::netcdf CONAN_PKG::yaml-cpp)
>>>>>>> 14602e41

target_link_libraries(hydrobricks-cli core)<|MERGE_RESOLUTION|>--- conflicted
+++ resolved
@@ -56,14 +56,6 @@
 ##### LINKING
 
 # Link libraries explicitly to not link Google Tests to the main app.
-<<<<<<< HEAD
-target_link_libraries(core CONAN_PKG::wxbase CONAN_PKG::netcdf CONAN_PKG::yaml-cpp
-        #CONAN_PKG::expat CONAN_PKG::jbig CONAN_PKG::libcurl CONAN_PKG::libdeflate
-        #CONAN_PKG::libjpeg CONAN_PKG::libpng CONAN_PKG::libtiff CONAN_PKG::libwebp
-        #CONAN_PKG::openssl CONAN_PKG::xz_utils CONAN_PKG::zlib CONAN_PKG::zstd
-        )
-=======
 target_link_libraries(core CONAN_PKG::wxbase CONAN_PKG::netcdf CONAN_PKG::yaml-cpp)
->>>>>>> 14602e41
 
 target_link_libraries(hydrobricks-cli core)