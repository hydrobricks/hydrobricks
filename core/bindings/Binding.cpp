--- conflicted
+++ resolved
@@ -29,12 +29,6 @@
 
     py::class_<SettingsModel>(m, "SettingsModel")
         .def(py::init<>())
-<<<<<<< HEAD
-        .def("generate_socont_structure", &SettingsModel::GenerateStructureSocont, "Generate the GSM-SOCONT structure.",
-             "land_cover_types"_a, "land_cover_names"_a, "soil_storage_nb"_a = 1, "surface_runoff"_a = "socont_runoff",
-			 "snow_melt_process"_a = "melt:degree_day")
-=======
->>>>>>> 73b27062
         .def("log_all", &SettingsModel::SetLogAll, "Logging all components.", "log_all"_a = true)
         .def("add_logging_to", &SettingsModel::AddLoggingToItem, "Add logging to the item.", "name"_a)
         .def("set_solver", &SettingsModel::SetSolver, "Set the solver.", "name"_a)
