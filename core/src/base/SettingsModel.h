--- conflicted
+++ resolved
@@ -69,13 +69,6 @@
 
     ~SettingsModel() override;
 
-<<<<<<< HEAD
-    bool GenerateStructureSocont(vecStr& landCoverTypes, vecStr& landCoverNames, int soilStorageNb = 1,
-                                 const string& surfaceRunoff = "socont_runoff",
-								 const string& snowMeltProcess = "melt:degree_day");
-
-=======
->>>>>>> 73b27062
     void SetSolver(const string& solverName);
 
     void SetTimer(const string& start, const string& end, int timeStep, const string& timeStepUnit);
